--- conflicted
+++ resolved
@@ -420,30 +420,9 @@
     }
 
     fn _credential() -> W3CCredential {
-<<<<<<< HEAD
-        let proof = DataIntegrityProof::new_credential_presentation_proof(
-            CredentialPresentationProofValue {
-                schema_id: schema_id(),
-                cred_def_id: cred_def_id(),
-                rev_reg_id: Some(_revocation_id()),
-                timestamp: Some(PROOF_TIMESTAMP),
-                sub_proof: _credential_proof(),
-            },
-        )
-        .unwrap();
-        W3CCredential::new(issuer_id(), _credential_attributes(), proof, None)
-    }
-
-    fn _w3_presentation() -> W3CPresentation {
-        let proof = DataIntegrityProof {
-            type_: DataIntegrityProofType::DataIntegrityProof,
-            cryptosuite: CryptoSuite::AnonCredsPresVp2023,
-            proof_value: "bla".to_string(),
-            challenge: Some("1".to_string()),
-        };
-=======
         let proof =
-            DataIntegrityProof::new_credential_presentation_proof(&credential_pres_proof_value());
+            DataIntegrityProof::new_credential_presentation_proof(&credential_pres_proof_value())
+                .unwrap();
         W3CCredential::new(issuer_id(), credential_attributes(), proof, None)
     }
 
@@ -452,8 +431,8 @@
             &presentation_proof_value(),
             "1".to_string(),
             cred_def_id().to_string(),
-        );
->>>>>>> 4ae0d152
+        )
+        .unwrap();
         W3CPresentation::new(vec![_credential()], proof, None)
     }
 
