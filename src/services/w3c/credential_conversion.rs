--- conflicted
+++ resolved
@@ -100,16 +100,6 @@
 
     let credential = credential.try_clone()?;
     let issuer = cred_def.issuer_id.clone();
-<<<<<<< HEAD
-    let signature = CredentialSignature::new(
-        credential.signature,
-        credential.signature_correctness_proof,
-        credential.rev_reg,
-        credential.witness,
-    );
-    let proof = CredentialSignatureProof::new(signature)?;
-=======
->>>>>>> 1dd27f02
     let attributes = CredentialAttributes::from(&credential.values);
     let signature = CredentialSignatureProof {
         schema_id: credential.schema_id,
@@ -240,16 +230,10 @@
     use super::*;
     use crate::data_types::cred_def::CredentialDefinitionId;
     use crate::data_types::issuer_id::IssuerId;
-<<<<<<< HEAD
-    use crate::data_types::schema::SchemaId;
-    use crate::data_types::w3c::constants::{ANONCREDS_CONTEXTS, ANONCREDS_CREDENTIAL_TYPES};
-    use crate::data_types::w3c::encoded_object::EncodedObject;
-=======
     use crate::data_types::schema::{Schema, SchemaId};
     use crate::data_types::w3c::constants::ANONCREDS_CREDENTIAL_TYPES;
     use crate::data_types::w3c::constants::{ANONCREDS_VC_1_1_CONTEXTS, ANONCREDS_VC_2_0_CONTEXTS};
     use crate::data_types::w3c::context::Contexts;
->>>>>>> 1dd27f02
     use crate::data_types::w3c::one_or_many::OneOrMany;
     use crate::types::{
         AttributeNames, CredentialDefinitionConfig, CredentialValues, MakeCredentialValues,
@@ -359,21 +343,6 @@
         }
     }
 
-<<<<<<< HEAD
-    fn _w3c_credential() -> W3CCredential {
-        let mut credential = W3CCredential::new();
-        credential.set_issuer(_issuer_id());
-        credential.set_credential_schema(CredentialSchema::new(
-            _schema_id(),
-            _cred_def_id(),
-            CredentialValuesEncoding::Auto,
-        ));
-        credential.set_attributes(CredentialAttributes::from(&_cred_values()));
-        credential.add_anoncreds_signature_proof(
-            CredentialSignatureProof::new(_signature_data()).unwrap(),
-        );
-        credential
-=======
     pub fn w3c_credential() -> W3CCredential {
         W3CCredential::new(
             issuer_id(),
@@ -381,7 +350,6 @@
             DataIntegrityProof::new_credential_proof(_signature_data()),
             None,
         )
->>>>>>> 1dd27f02
     }
 
     #[test]
@@ -417,9 +385,6 @@
         let proof = w3c_credential
             .get_credential_signature_proof()
             .expect("credential signature proof is not set");
-<<<<<<< HEAD
-        assert_eq!(proof.signature, _signature_data().encode().unwrap());
-=======
 
         assert_eq!(proof.schema_id, legacy_credential.schema_id);
         assert_eq!(proof.cred_def_id, legacy_credential.cred_def_id);
@@ -429,7 +394,6 @@
             proof.signature_correctness_proof,
             _signature_data().signature_correctness_proof
         );
->>>>>>> 1dd27f02
     }
 
     #[test]
