--- conflicted
+++ resolved
@@ -114,17 +114,7 @@
         signature_correctness_proof,
         rev_reg,
         witness,
-<<<<<<< HEAD
-    );
-    let proof = CredentialSignatureProof::new(signature)?;
-    let credential_schema = CredentialSchema::new(
-        cred_offer.schema_id.to_owned(),
-        cred_offer.cred_def_id.to_owned(),
-        encoding,
-    );
-=======
     };
->>>>>>> 1dd27f02
 
     let proof = DataIntegrityProof::new_credential_proof(signature);
     let credential = W3CCredential::new(
