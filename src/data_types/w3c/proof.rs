--- conflicted
+++ resolved
@@ -1,11 +1,8 @@
 use crate::data_types::cred_def::CredentialDefinitionId;
 use crate::data_types::rev_reg_def::RevocationRegistryDefinitionId;
 use crate::data_types::schema::SchemaId;
-<<<<<<< HEAD
 use crate::utils::base64;
 use crate::utils::msg_pack;
-=======
->>>>>>> 5a1a5032
 use crate::Result;
 
 use anoncreds_clsignatures::{
@@ -195,34 +192,29 @@
     pub timestamp: Option<u64>,
 }
 
-<<<<<<< HEAD
+const BASE_HEADER: char = 'u';
+
 pub trait EncodedObject {
-    fn encode(&self) -> Result<String>
+    fn encode(&self) -> String
     where
         Self: Serialize,
     {
         let bytes = msg_pack::encode(self)?;
         let base64_encoded = base64::encode(bytes);
-        Ok(base64_encoded)
-=======
-const BASE_HEADER: char = 'u';
-
-pub trait EncodedObject {
-    fn encode(&self) -> String
-    where
-        Self: Serialize,
-    {
-        let serialized = crate::utils::base64::encode_json(self);
-        format!("{}{}", BASE_HEADER, serialized)
->>>>>>> 5a1a5032
+        format!("{}{}", BASE_HEADER, base64_encoded)
     }
 
     fn decode(string: &str) -> Result<Self>
     where
         Self: DeserializeOwned,
     {
-<<<<<<< HEAD
-        let bytes = base64::decode(string.as_bytes())?;
+        match string.chars().next() {
+            Some(BASE_HEADER) => {
+                // ok
+            }
+            value => return Err(err_msg!("Unexpected multibase base header {:?}", value)),
+        }
+        let bytes = base64::decode(&string[1..])?;
         let json = msg_pack::decode(&bytes)?;
         Ok(json)
     }
@@ -249,14 +241,5 @@
         let encoded = obj.encode().unwrap();
         let decoded = TestObject::decode(&encoded).unwrap();
         assert_eq!(obj, decoded)
-=======
-        match string.chars().next() {
-            Some(BASE_HEADER) => {
-                // ok
-            }
-            value => return Err(err_msg!("Unexpected multibase base header {:?}", value)),
-        }
-        crate::utils::base64::decode_json(&string[1..])
->>>>>>> 5a1a5032
     }
 }